--- conflicted
+++ resolved
@@ -15,14 +15,9 @@
     cProfile.runctx('ml = boxpy.boxmg_symmetric_solver(grid)',
                     globals(), locals(), sort='cumtime')
 else:
-<<<<<<< HEAD
-    ml = boxpy.boxmg_symmetric_solver(grid)
-    print(ml)
-=======
     ml = boxpy.boxmg_solver(grid)
 
 print(ml)
->>>>>>> 55b4dc92
 
 x0 = grid.interp_fcn(lambda x, y: np.random.normal(size=x.shape)).flatten()
 x0 = x0 / la.norm(x0)
@@ -33,7 +28,6 @@
 res = np.array(res)
 
 m = 1
-# conv = res[1:] / res[:-1]
 conv = (res[m:]/res[:-m])**(1/m)
 
 fig = plt.figure()
